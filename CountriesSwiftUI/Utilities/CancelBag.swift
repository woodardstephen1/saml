--- conflicted
+++ resolved
@@ -16,11 +16,14 @@
         self.equalToAny = equalToAny
     }
     
+    func isEqual(to other: CancelBag) -> Bool {
+        return other === self || other.equalToAny || self.equalToAny
+    }
+    
     func cancel() {
         subscriptions.removeAll()
     }
     
-<<<<<<< HEAD
     func collect(@Builder _ cancellables: () -> [AnyCancellable]) {
         subscriptions.formUnion(cancellables())
     }
@@ -30,10 +33,6 @@
         static func buildBlock(_ cancellables: AnyCancellable...) -> [AnyCancellable] {
             return cancellables
         }
-=======
-    func isEqual(to other: CancelBag) -> Bool {
-        return other === self || other.equalToAny || self.equalToAny
->>>>>>> 000eb38c
     }
 }
 
