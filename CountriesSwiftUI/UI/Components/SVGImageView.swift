--- conflicted
+++ resolved
@@ -88,16 +88,8 @@
 #if DEBUG
 struct SVGImageView_Previews: PreviewProvider {
     static var previews: some View {
-<<<<<<< HEAD
         SVGImageView(viewModel: SVGImageView.ViewModel(
-            container: .preview, imageURL: URL(string: "https://restcountries.eu/data/usa.svg")!))
-=======
-        VStack {
-            SVGImageView(imageURL: URL(string: "https://flagcdn.com/us.svg")!)
-            SVGImageView(imageURL: URL(string: "https://flagcdn.com/al.svg")!)
-            SVGImageView(imageURL: URL(string: "https://flagcdn.com/ru.svg")!)
-        }
->>>>>>> 578c6f60
+            container: .preview, imageURL: URL(string: "https://flagcdn.com/us.svg")!))
     }
 }
 #endif