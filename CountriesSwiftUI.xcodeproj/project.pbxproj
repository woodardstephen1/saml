--- conflicted
+++ resolved
@@ -67,23 +67,19 @@
 		F68B530523743D8600D6337C /* MockedServices.swift in Sources */ = {isa = PBXBuildFile; fileRef = F68B530423743D8600D6337C /* MockedServices.swift */; };
 		F68B5308237441AD00D6337C /* Mock.swift in Sources */ = {isa = PBXBuildFile; fileRef = F68B5307237441AD00D6337C /* Mock.swift */; };
 		F68B530A2376EE8C00D6337C /* ImageWebRepository.swift in Sources */ = {isa = PBXBuildFile; fileRef = F68B53092376EE8C00D6337C /* ImageWebRepository.swift */; };
-<<<<<<< HEAD
 		F68B530C23771A9400D6337C /* ImagesService.swift in Sources */ = {isa = PBXBuildFile; fileRef = F68B530B23771A9400D6337C /* ImagesService.swift */; };
-=======
-		F68B530C23771A9400D6337C /* ImagesInteractor.swift in Sources */ = {isa = PBXBuildFile; fileRef = F68B530B23771A9400D6337C /* ImagesInteractor.swift */; };
 		F695DF8624559F8D00A65A04 /* PushNotificationsHandler.swift in Sources */ = {isa = PBXBuildFile; fileRef = F695DF8524559F8D00A65A04 /* PushNotificationsHandler.swift */; };
 		F695DF892455AD9300A65A04 /* DeepLinksHandler.swift in Sources */ = {isa = PBXBuildFile; fileRef = F695DF872455A28200A65A04 /* DeepLinksHandler.swift */; };
-		F695DF8B2455B04100A65A04 /* UserPermissionsInteractor.swift in Sources */ = {isa = PBXBuildFile; fileRef = F695DF8A2455B04100A65A04 /* UserPermissionsInteractor.swift */; };
+		F695DF8B2455B04100A65A04 /* UserPermissionsService.swift in Sources */ = {isa = PBXBuildFile; fileRef = F695DF8A2455B04100A65A04 /* UserPermissionsService.swift */; };
 		F695DF8D2455D36900A65A04 /* PushTokenWebRepository.swift in Sources */ = {isa = PBXBuildFile; fileRef = F695DF8C2455D36900A65A04 /* PushTokenWebRepository.swift */; };
 		F695DF8F2455DEDE00A65A04 /* MockedSystemEventsHandler.swift in Sources */ = {isa = PBXBuildFile; fileRef = F695DF8E2455DEDE00A65A04 /* MockedSystemEventsHandler.swift */; };
 		F695DF932455F09100A65A04 /* AppDelegateTests.swift in Sources */ = {isa = PBXBuildFile; fileRef = F695DF922455F09100A65A04 /* AppDelegateTests.swift */; };
 		F695DF952455F2BB00A65A04 /* SceneDelegateTests.swift in Sources */ = {isa = PBXBuildFile; fileRef = F695DF942455F2BB00A65A04 /* SceneDelegateTests.swift */; };
 		F695DF972455F4CB00A65A04 /* PushNotificationsHandlerTests.swift in Sources */ = {isa = PBXBuildFile; fileRef = F695DF962455F4CB00A65A04 /* PushNotificationsHandlerTests.swift */; };
 		F695DF992456111300A65A04 /* DeepLinksHandlerTests.swift in Sources */ = {isa = PBXBuildFile; fileRef = F695DF982456111300A65A04 /* DeepLinksHandlerTests.swift */; };
->>>>>>> f23d9e98
 		F6B6212423B52AE600CD00C7 /* ViewInspector in Frameworks */ = {isa = PBXBuildFile; productRef = F6B6212323B52AE600CD00C7 /* ViewInspector */; };
 		F6B8832124561C5E00EA4067 /* PushTokenWebRepositoryTests.swift in Sources */ = {isa = PBXBuildFile; fileRef = F6B8832024561C5E00EA4067 /* PushTokenWebRepositoryTests.swift */; };
-		F6B8832324561DDB00EA4067 /* UserPermissionsInteractorTests.swift in Sources */ = {isa = PBXBuildFile; fileRef = F6B8832224561DDB00EA4067 /* UserPermissionsInteractorTests.swift */; };
+		F6B8832324561DDB00EA4067 /* UserPermissionsServiceTests.swift in Sources */ = {isa = PBXBuildFile; fileRef = F6B8832224561DDB00EA4067 /* UserPermissionsServiceTests.swift */; };
 		F6B883252456326D00EA4067 /* HelpersTests.swift in Sources */ = {isa = PBXBuildFile; fileRef = F6B883242456326D00EA4067 /* HelpersTests.swift */; };
 		F6BDB91623636865003E69F2 /* DetailRow.swift in Sources */ = {isa = PBXBuildFile; fileRef = F6BDB91523636865003E69F2 /* DetailRow.swift */; };
 		F6BDB91823637C5F003E69F2 /* ActivityIndicatorView.swift in Sources */ = {isa = PBXBuildFile; fileRef = F6BDB91723637C5F003E69F2 /* ActivityIndicatorView.swift */; };
@@ -128,11 +124,8 @@
 		F6238A90244337D400DD30EA /* CoreDataHelpers.swift */ = {isa = PBXFileReference; lastKnownFileType = sourcecode.swift; path = CoreDataHelpers.swift; sourceTree = "<group>"; };
 		F6238A942444627D00DD30EA /* CountriesDBRepository.swift */ = {isa = PBXFileReference; lastKnownFileType = sourcecode.swift; path = CountriesDBRepository.swift; sourceTree = "<group>"; };
 		F62822B3236478DE00823BA1 /* ModalDetailsView.swift */ = {isa = PBXFileReference; lastKnownFileType = sourcecode.swift; path = ModalDetailsView.swift; sourceTree = "<group>"; };
-<<<<<<< HEAD
+		F633BA5124432ACE00402237 /* db_model_v1.xcdatamodel */ = {isa = PBXFileReference; lastKnownFileType = wrapper.xcdatamodel; path = db_model_v1.xcdatamodel; sourceTree = "<group>"; };
 		F639004C2438A851002ED15A /* CountriesListViewModel.swift */ = {isa = PBXFileReference; lastKnownFileType = sourcecode.swift; path = CountriesListViewModel.swift; sourceTree = "<group>"; };
-=======
-		F633BA5124432ACE00402237 /* db_model_v1.xcdatamodel */ = {isa = PBXFileReference; lastKnownFileType = wrapper.xcdatamodel; path = db_model_v1.xcdatamodel; sourceTree = "<group>"; };
->>>>>>> f23d9e98
 		F64495E12360D66400C9BB1F /* CountriesSwiftUI.app */ = {isa = PBXFileReference; explicitFileType = wrapper.application; includeInIndex = 0; path = CountriesSwiftUI.app; sourceTree = BUILT_PRODUCTS_DIR; };
 		F64495E42360D66400C9BB1F /* AppDelegate.swift */ = {isa = PBXFileReference; lastKnownFileType = sourcecode.swift; path = AppDelegate.swift; sourceTree = "<group>"; };
 		F64495E62360D66400C9BB1F /* SceneDelegate.swift */ = {isa = PBXFileReference; lastKnownFileType = sourcecode.swift; path = SceneDelegate.swift; sourceTree = "<group>"; };
@@ -181,13 +174,10 @@
 		F68B530423743D8600D6337C /* MockedServices.swift */ = {isa = PBXFileReference; lastKnownFileType = sourcecode.swift; path = MockedServices.swift; sourceTree = "<group>"; };
 		F68B5307237441AD00D6337C /* Mock.swift */ = {isa = PBXFileReference; lastKnownFileType = sourcecode.swift; path = Mock.swift; sourceTree = "<group>"; };
 		F68B53092376EE8C00D6337C /* ImageWebRepository.swift */ = {isa = PBXFileReference; lastKnownFileType = sourcecode.swift; path = ImageWebRepository.swift; sourceTree = "<group>"; };
-<<<<<<< HEAD
 		F68B530B23771A9400D6337C /* ImagesService.swift */ = {isa = PBXFileReference; lastKnownFileType = sourcecode.swift; path = ImagesService.swift; sourceTree = "<group>"; };
-=======
-		F68B530B23771A9400D6337C /* ImagesInteractor.swift */ = {isa = PBXFileReference; lastKnownFileType = sourcecode.swift; path = ImagesInteractor.swift; sourceTree = "<group>"; };
 		F695DF8524559F8D00A65A04 /* PushNotificationsHandler.swift */ = {isa = PBXFileReference; lastKnownFileType = sourcecode.swift; path = PushNotificationsHandler.swift; sourceTree = "<group>"; };
 		F695DF872455A28200A65A04 /* DeepLinksHandler.swift */ = {isa = PBXFileReference; lastKnownFileType = sourcecode.swift; path = DeepLinksHandler.swift; sourceTree = "<group>"; };
-		F695DF8A2455B04100A65A04 /* UserPermissionsInteractor.swift */ = {isa = PBXFileReference; lastKnownFileType = sourcecode.swift; path = UserPermissionsInteractor.swift; sourceTree = "<group>"; };
+		F695DF8A2455B04100A65A04 /* UserPermissionsService.swift */ = {isa = PBXFileReference; lastKnownFileType = sourcecode.swift; path = UserPermissionsService.swift; sourceTree = "<group>"; };
 		F695DF8C2455D36900A65A04 /* PushTokenWebRepository.swift */ = {isa = PBXFileReference; lastKnownFileType = sourcecode.swift; path = PushTokenWebRepository.swift; sourceTree = "<group>"; };
 		F695DF8E2455DEDE00A65A04 /* MockedSystemEventsHandler.swift */ = {isa = PBXFileReference; lastKnownFileType = sourcecode.swift; path = MockedSystemEventsHandler.swift; sourceTree = "<group>"; };
 		F695DF922455F09100A65A04 /* AppDelegateTests.swift */ = {isa = PBXFileReference; lastKnownFileType = sourcecode.swift; path = AppDelegateTests.swift; sourceTree = "<group>"; };
@@ -195,9 +185,8 @@
 		F695DF962455F4CB00A65A04 /* PushNotificationsHandlerTests.swift */ = {isa = PBXFileReference; lastKnownFileType = sourcecode.swift; path = PushNotificationsHandlerTests.swift; sourceTree = "<group>"; };
 		F695DF982456111300A65A04 /* DeepLinksHandlerTests.swift */ = {isa = PBXFileReference; lastKnownFileType = sourcecode.swift; path = DeepLinksHandlerTests.swift; sourceTree = "<group>"; };
 		F6B8832024561C5E00EA4067 /* PushTokenWebRepositoryTests.swift */ = {isa = PBXFileReference; lastKnownFileType = sourcecode.swift; path = PushTokenWebRepositoryTests.swift; sourceTree = "<group>"; };
-		F6B8832224561DDB00EA4067 /* UserPermissionsInteractorTests.swift */ = {isa = PBXFileReference; lastKnownFileType = sourcecode.swift; path = UserPermissionsInteractorTests.swift; sourceTree = "<group>"; };
+		F6B8832224561DDB00EA4067 /* UserPermissionsServiceTests.swift */ = {isa = PBXFileReference; lastKnownFileType = sourcecode.swift; path = UserPermissionsServiceTests.swift; sourceTree = "<group>"; };
 		F6B883242456326D00EA4067 /* HelpersTests.swift */ = {isa = PBXFileReference; lastKnownFileType = sourcecode.swift; path = HelpersTests.swift; sourceTree = "<group>"; };
->>>>>>> f23d9e98
 		F6BDB91523636865003E69F2 /* DetailRow.swift */ = {isa = PBXFileReference; lastKnownFileType = sourcecode.swift; path = DetailRow.swift; sourceTree = "<group>"; };
 		F6BDB91723637C5F003E69F2 /* ActivityIndicatorView.swift */ = {isa = PBXFileReference; lastKnownFileType = sourcecode.swift; path = ActivityIndicatorView.swift; sourceTree = "<group>"; };
 		F6BDB919236382E7003E69F2 /* SVGImageView.swift */ = {isa = PBXFileReference; lastKnownFileType = sourcecode.swift; path = SVGImageView.swift; sourceTree = "<group>"; };
@@ -394,14 +383,9 @@
 		F64495FE2360D88D00C9BB1F /* Services */ = {
 			isa = PBXGroup;
 			children = (
-<<<<<<< HEAD
 				F64495FF2360D8B000C9BB1F /* CountriesService.swift */,
 				F68B530B23771A9400D6337C /* ImagesService.swift */,
-=======
-				F64495FF2360D8B000C9BB1F /* CountriesInteractor.swift */,
-				F68B530B23771A9400D6337C /* ImagesInteractor.swift */,
-				F695DF8A2455B04100A65A04 /* UserPermissionsInteractor.swift */,
->>>>>>> f23d9e98
+				F695DF8A2455B04100A65A04 /* UserPermissionsService.swift */,
 			);
 			path = Services;
 			sourceTree = "<group>";
@@ -501,13 +485,6 @@
 			path = NetworkMocking;
 			sourceTree = "<group>";
 		};
-<<<<<<< HEAD
-		F6F003B4236B034A00AAC7C6 /* Services */ = {
-			isa = PBXGroup;
-			children = (
-				F6F003B5236B036800AAC7C6 /* CountriesServiceTests.swift */,
-				F661F2C4237772CE0014E142 /* ImagesServiceTests.swift */,
-=======
 		F695DF902455EEE100A65A04 /* System */ = {
 			isa = PBXGroup;
 			children = (
@@ -528,13 +505,12 @@
 			path = Persistence;
 			sourceTree = "<group>";
 		};
-		F6F003B4236B034A00AAC7C6 /* Interactors */ = {
-			isa = PBXGroup;
-			children = (
-				F6F003B5236B036800AAC7C6 /* CountriesInteractorTests.swift */,
-				F661F2C4237772CE0014E142 /* ImagesInteractorTests.swift */,
-				F6B8832224561DDB00EA4067 /* UserPermissionsInteractorTests.swift */,
->>>>>>> f23d9e98
+		F6F003B4236B034A00AAC7C6 /* Services */ = {
+			isa = PBXGroup;
+			children = (
+				F6F003B5236B036800AAC7C6 /* CountriesServiceTests.swift */,
+				F661F2C4237772CE0014E142 /* ImagesServiceTests.swift */,
+				F6B8832224561DDB00EA4067 /* UserPermissionsServiceTests.swift */,
 			);
 			path = Services;
 			sourceTree = "<group>";
@@ -699,21 +675,13 @@
 				F64495E92360D66400C9BB1F /* ContentView.swift in Sources */,
 				F67DBD652368875A00C83258 /* CountriesWebRepository.swift in Sources */,
 				F644960C2360EAD000C9BB1F /* APICall.swift in Sources */,
-<<<<<<< HEAD
 				F64496122361BB4900C9BB1F /* ServicesContainer.swift in Sources */,
+				F68B530C23771A9400D6337C /* ImagesService.swift in Sources */,
+				F695DF8D2455D36900A65A04 /* PushTokenWebRepository.swift in Sources */,
 				F6218DB42363051D00917938 /* CountryDetails.swift in Sources */,
 				F60B5E3F2438DA57009BCBB3 /* Store.swift in Sources */,
 				F62822B4236478DE00823BA1 /* ModalDetailsView.swift in Sources */,
-				F68B530C23771A9400D6337C /* ImagesService.swift in Sources */,
-=======
-				F695DF8D2455D36900A65A04 /* PushTokenWebRepository.swift in Sources */,
-				F64496122361BB4900C9BB1F /* InteractorsContainer.swift in Sources */,
-				F6218DB42363051D00917938 /* CountryDetails.swift in Sources */,
-				F60B5E3F2438DA57009BCBB3 /* Store.swift in Sources */,
-				F62822B4236478DE00823BA1 /* ModalDetailsView.swift in Sources */,
-				F695DF8B2455B04100A65A04 /* UserPermissionsInteractor.swift in Sources */,
-				F68B530C23771A9400D6337C /* ImagesInteractor.swift in Sources */,
->>>>>>> f23d9e98
+				F695DF8B2455B04100A65A04 /* UserPermissionsService.swift in Sources */,
 				F6C1F9D723CE3034005A98C8 /* SearchBar.swift in Sources */,
 				F639004D2438A851002ED15A /* CountriesListViewModel.swift in Sources */,
 				F6BDB91823637C5F003E69F2 /* ActivityIndicatorView.swift in Sources */,
@@ -738,15 +706,10 @@
 			files = (
 				F60CC507236C5CFA007E84B2 /* CountryDetailsTests.swift in Sources */,
 				F60829712369CE0100DB292E /* RequestMocking.swift in Sources */,
-<<<<<<< HEAD
 				F661F2C5237772CE0014E142 /* ImagesServiceTests.swift in Sources */,
 				F67451F5243A4CC200A4B498 /* RootViewAppearanceTests.swift in Sources */,
-=======
 				F67D1274244CA019006A8CC4 /* MockedPersistentStore.swift in Sources */,
-				F67451F5243A4CC200A4B498 /* RootViewAppearanceTests.swift in Sources */,
 				F6B8832124561C5E00EA4067 /* PushTokenWebRepositoryTests.swift in Sources */,
-				F661F2C5237772CE0014E142 /* ImagesInteractorTests.swift in Sources */,
->>>>>>> f23d9e98
 				F6F003B3236AF9F100AAC7C6 /* LoadableTests.swift in Sources */,
 				F695DF992456111300A65A04 /* DeepLinksHandlerTests.swift in Sources */,
 				F60829762369D58A00DB292E /* CountriesWebRepositoryTests.swift in Sources */,
@@ -773,7 +736,7 @@
 				F67B3B22244C5B8700DA7FA6 /* CoreDataStackTests.swift in Sources */,
 				F661F2CA23777D440014E142 /* SVGImageViewTests.swift in Sources */,
 				F6F606A823CF25EC00F36F5D /* SearchBarTests.swift in Sources */,
-				F6B8832324561DDB00EA4067 /* UserPermissionsInteractorTests.swift in Sources */,
+				F6B8832324561DDB00EA4067 /* UserPermissionsServiceTests.swift in Sources */,
 				F6B883252456326D00EA4067 /* HelpersTests.swift in Sources */,
 				F695DF952455F2BB00A65A04 /* SceneDelegateTests.swift in Sources */,
 			);
