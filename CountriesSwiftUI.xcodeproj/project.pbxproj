--- conflicted
+++ resolved
@@ -47,15 +47,8 @@
 		F661F2B6237734FA0014E142 /* AppEnvironment.swift in Sources */ = {isa = PBXBuildFile; fileRef = F661F2B5237734FA0014E142 /* AppEnvironment.swift */; };
 		F661F2B8237738CE0014E142 /* RootViewModifier.swift in Sources */ = {isa = PBXBuildFile; fileRef = F661F2B7237738CE0014E142 /* RootViewModifier.swift */; };
 		F661F2BC237757040014E142 /* ImageWebRepositoryTests.swift in Sources */ = {isa = PBXBuildFile; fileRef = F661F2BB237757040014E142 /* ImageWebRepositoryTests.swift */; };
-<<<<<<< HEAD
-		F661F2BF237761A80014E142 /* svg_convert_01.html in Resources */ = {isa = PBXBuildFile; fileRef = F661F2BD237761A80014E142 /* svg_convert_01.html */; };
-		F661F2C0237761A80014E142 /* svg_convert_02.html in Resources */ = {isa = PBXBuildFile; fileRef = F661F2BE237761A80014E142 /* svg_convert_02.html */; };
 		F661F2C5237772CE0014E142 /* ImagesServiceTests.swift in Sources */ = {isa = PBXBuildFile; fileRef = F661F2C4237772CE0014E142 /* ImagesServiceTests.swift */; };
-		F661F2CA23777D440014E142 /* SVGImageViewTests.swift in Sources */ = {isa = PBXBuildFile; fileRef = F661F2C923777D440014E142 /* SVGImageViewTests.swift */; };
-=======
-		F661F2C5237772CE0014E142 /* ImagesInteractorTests.swift in Sources */ = {isa = PBXBuildFile; fileRef = F661F2C4237772CE0014E142 /* ImagesInteractorTests.swift */; };
 		F661F2CA23777D440014E142 /* ImageViewTests.swift in Sources */ = {isa = PBXBuildFile; fileRef = F661F2C923777D440014E142 /* ImageViewTests.swift */; };
->>>>>>> 7452e19b
 		F661F2CC23783E360014E142 /* Helpers.swift in Sources */ = {isa = PBXBuildFile; fileRef = F661F2CB23783E360014E142 /* Helpers.swift */; };
 		F6621FE9244B3DE100DC583F /* MockedDBRepositories.swift in Sources */ = {isa = PBXBuildFile; fileRef = F6621FE7244B324200DC583F /* MockedDBRepositories.swift */; };
 		F66EDB6823F1599F00A01B9F /* Localizable.strings in Resources */ = {isa = PBXBuildFile; fileRef = F66EDB6A23F1599F00A01B9F /* Localizable.strings */; };
@@ -156,15 +149,8 @@
 		F661F2B5237734FA0014E142 /* AppEnvironment.swift */ = {isa = PBXFileReference; lastKnownFileType = sourcecode.swift; path = AppEnvironment.swift; sourceTree = "<group>"; };
 		F661F2B7237738CE0014E142 /* RootViewModifier.swift */ = {isa = PBXFileReference; lastKnownFileType = sourcecode.swift; path = RootViewModifier.swift; sourceTree = "<group>"; };
 		F661F2BB237757040014E142 /* ImageWebRepositoryTests.swift */ = {isa = PBXFileReference; lastKnownFileType = sourcecode.swift; path = ImageWebRepositoryTests.swift; sourceTree = "<group>"; };
-<<<<<<< HEAD
-		F661F2BD237761A80014E142 /* svg_convert_01.html */ = {isa = PBXFileReference; fileEncoding = 4; lastKnownFileType = text.html; path = svg_convert_01.html; sourceTree = "<group>"; };
-		F661F2BE237761A80014E142 /* svg_convert_02.html */ = {isa = PBXFileReference; fileEncoding = 4; lastKnownFileType = text.html; path = svg_convert_02.html; sourceTree = "<group>"; };
 		F661F2C4237772CE0014E142 /* ImagesServiceTests.swift */ = {isa = PBXFileReference; lastKnownFileType = sourcecode.swift; path = ImagesServiceTests.swift; sourceTree = "<group>"; };
-		F661F2C923777D440014E142 /* SVGImageViewTests.swift */ = {isa = PBXFileReference; lastKnownFileType = sourcecode.swift; path = SVGImageViewTests.swift; sourceTree = "<group>"; };
-=======
-		F661F2C4237772CE0014E142 /* ImagesInteractorTests.swift */ = {isa = PBXFileReference; lastKnownFileType = sourcecode.swift; path = ImagesInteractorTests.swift; sourceTree = "<group>"; };
 		F661F2C923777D440014E142 /* ImageViewTests.swift */ = {isa = PBXFileReference; lastKnownFileType = sourcecode.swift; path = ImageViewTests.swift; sourceTree = "<group>"; };
->>>>>>> 7452e19b
 		F661F2CB23783E360014E142 /* Helpers.swift */ = {isa = PBXFileReference; lastKnownFileType = sourcecode.swift; path = Helpers.swift; sourceTree = "<group>"; };
 		F6621FE7244B324200DC583F /* MockedDBRepositories.swift */ = {isa = PBXFileReference; lastKnownFileType = sourcecode.swift; path = MockedDBRepositories.swift; sourceTree = "<group>"; };
 		F66EDB6723F1599800A01B9F /* en */ = {isa = PBXFileReference; lastKnownFileType = file.storyboard; name = en; path = en.lproj/LaunchScreen.storyboard; sourceTree = "<group>"; };
