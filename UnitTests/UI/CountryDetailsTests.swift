--- conflicted
+++ resolved
@@ -117,12 +117,7 @@
     }
     
     func test_sheetPresentation() {
-<<<<<<< HEAD
-        let services = DIContainer.Services.mocked(
-            // Image is requested by CountryDetails and Details sheet:
-            imagesService: [.loadImage(country.flag)]
-=======
-        let images: [MockedImagesInteractor.Action]
+        let images: [MockedImagesService.Action]
         if #available(iOS 14.0, *) {
             // Image is requested by Details sheet only:
             images = [.loadImage(country.flag)]
@@ -130,9 +125,8 @@
             // Image is requested by CountryDetails and Details sheet:
             images = [.loadImage(country.flag), .loadImage(country.flag)]
         }
-        let interactors = DIContainer.Interactors.mocked(
-            imagesInteractor: images
->>>>>>> 03b42d51
+        let services = DIContainer.Services.mocked(
+            imagesService: images
         )
         let sut = countryDetailsView(.loaded(Country.Details.mockedData[0]), services)
         let container = sut.viewModel.container
