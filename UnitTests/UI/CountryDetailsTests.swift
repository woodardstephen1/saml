//
//  CountryDetailsTests.swift
//  UnitTests
//
//  Created by Alexey Naumov on 01.11.2019.
//  Copyright © 2019 Alexey Naumov. All rights reserved.
//

import XCTest
import ViewInspector
@testable import CountriesSwiftUI

extension CountryDetails: Inspectable { }
extension DetailRow: Inspectable { }

final class CountryDetailsTests: XCTestCase {
    
    let country = Country.mockedData[0]
    
    func countryDetailsView(_ details: Loadable<Country.Details>,
                            _ services: DIContainer.Services
    ) -> CountryDetails {
        let container = DIContainer(appState: AppState(), services: services)
        let viewModel = CountryDetails.ViewModel(
            container: container, country: country, details: details)
        return CountryDetails(viewModel: viewModel)
    }

    func test_details_notRequested() {
        let services = DIContainer.Services.mocked(
            countriesService: [.loadCountryDetails(country)]
        )
        let sut = countryDetailsView(.notRequested, services)
        let exp = sut.inspection.inspect { view in
            XCTAssertNoThrow(try view.content().text())
            services.verify()
        }
        ViewHosting.host(view: sut)
        wait(for: [exp], timeout: 2)
    }
    
    func test_details_isLoading_initial() {
        let services = DIContainer.Services.mocked()
        let sut = countryDetailsView(.isLoading(last: nil, cancelBag: CancelBag()), services)
        let exp = sut.inspection.inspect { view in
            XCTAssertNoThrow(try view.content().vStack().view(ActivityIndicatorView.self, 0))
            services.verify()
        }
        ViewHosting.host(view: sut)
        wait(for: [exp], timeout: 2)
    }
    
    func test_details_isLoading_refresh() {
        let services = DIContainer.Services.mocked()
        let sut = countryDetailsView(.isLoading(last: Country.Details.mockedData[0], cancelBag: CancelBag()), services)
        let exp = sut.inspection.inspect { view in
            XCTAssertNoThrow(try view.content().vStack().view(ActivityIndicatorView.self, 0))
            services.verify()
        }
        ViewHosting.host(view: sut)
        wait(for: [exp], timeout: 2)
    }
    
    func test_details_isLoading_cancellation() {
        let services = DIContainer.Services.mocked()
        let container = DIContainer(appState: AppState(), services: services)
        let viewModel = CountryDetails.ViewModel(
            container: container, country: country, details:
            .isLoading(last: Country.Details.mockedData[0], cancelBag: CancelBag()))
        let sut = CountryDetails(viewModel: viewModel)
        let exp = sut.inspection.inspect { view in
            XCTAssertNoThrow(try view.content().vStack().view(ActivityIndicatorView.self, 0))
            try view.content().vStack().button(1).tap()
            services.verify()
        }
        ViewHosting.host(view: sut)
        wait(for: [exp], timeout: 2)
    }
    
    func test_details_loaded() {
        let services = DIContainer.Services.mocked(
            imagesService: [.loadImage(country.flag)]
        )
        let sut = countryDetailsView(.loaded(Country.Details.mockedData[0]), services)
        let exp = sut.inspection.inspect { view in
            let list = try view.content().list()
            XCTAssertNoThrow(try list.hStack(0).view(SVGImageView.self, 1))
            let countryCode = try list.section(1).view(DetailRow.self, 0)
                .hStack().text(0).string()
            XCTAssertEqual(countryCode, self.country.alpha3Code)
            services.verify()
        }
        ViewHosting.host(view: sut)
        wait(for: [exp], timeout: 3)
    }
    
    func test_details_failed() {
        let services = DIContainer.Services.mocked()
        let sut = countryDetailsView(.failed(NSError.test), services)
        let exp = sut.inspection.inspect { view in
            XCTAssertNoThrow(try view.content().view(ErrorView.self))
            services.verify()
        }
        ViewHosting.host(view: sut)
        wait(for: [exp], timeout: 2)
    }
    
    func test_details_failed_retry() {
        let services = DIContainer.Services.mocked(
            countriesService: [.loadCountryDetails(country)]
        )
        let sut = countryDetailsView(.failed(NSError.test), services)
        let exp = sut.inspection.inspect { view in
            let errorView = try view.content().view(ErrorView.self)
            try errorView.vStack().button(2).tap()
            services.verify()
        }
        ViewHosting.host(view: sut)
        wait(for: [exp], timeout: 2)
    }
    
    func test_sheetPresentation() {
        let services = DIContainer.Services.mocked(
            // Image is requested by CountryDetails and Details sheet:
<<<<<<< HEAD
            imagesService: [.loadImage(country.flag),
                               .loadImage(country.flag)]
=======
            imagesInteractor: [.loadImage(country.flag)]
>>>>>>> 2f4fd4cd
        )
        let sut = countryDetailsView(.loaded(Country.Details.mockedData[0]), services)
        let container = sut.viewModel.container
        XCTAssertFalse(container.appState.value.routing.countryDetails.detailsSheet)
        let exp1 = sut.inspection.inspect { view in
            try view.content().list().hStack(0).view(SVGImageView.self, 1).callOnTapGesture()
        }
        let exp2 = sut.inspection.inspect(after: 0.5) { view in
            XCTAssertTrue(container.appState.value.routing.countryDetails.detailsSheet)
            services.verify()
        }
        ViewHosting.host(view: sut)
        wait(for: [exp1, exp2], timeout: 2)
    }
}

// MARK: - CountryDetails inspection helper

extension InspectableView where View == ViewType.View<CountryDetails> {
    func content() throws -> InspectableView<ViewType.AnyView> {
        return try anyView()
    }
}<|MERGE_RESOLUTION|>--- conflicted
+++ resolved
@@ -122,12 +122,7 @@
     func test_sheetPresentation() {
         let services = DIContainer.Services.mocked(
             // Image is requested by CountryDetails and Details sheet:
-<<<<<<< HEAD
-            imagesService: [.loadImage(country.flag),
-                               .loadImage(country.flag)]
-=======
-            imagesInteractor: [.loadImage(country.flag)]
->>>>>>> 2f4fd4cd
+            imagesService: [.loadImage(country.flag)]
         )
         let sut = countryDetailsView(.loaded(Country.Details.mockedData[0]), services)
         let container = sut.viewModel.container
