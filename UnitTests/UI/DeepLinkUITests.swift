//
//  DeepLinkUITests.swift
//  UnitTests
//
//  Created by Alexey Naumov on 10.01.2020.
//  Copyright © 2020 Alexey Naumov. All rights reserved.
//

import XCTest
import ViewInspector
import Combine
@testable import CountriesSwiftUI

final class DeepLinkUITests: XCTestCase {
    
    func test_countriesList_selectsCountry() {
        
        let store = appStateWithDeepLink()
        let services = mockedServices(store: store)
        let container = DIContainer(appState: store, services: services)
        let sut = CountriesList(viewModel: .init(container: container))
        let exp = sut.inspection.inspect(after: 0.1) { view in
            let firstRowLink = try view.firstRowLink()
            XCTAssertTrue(try firstRowLink.isActive())
        }
        ViewHosting.host(view: sut)
        wait(for: [exp], timeout: 2)
    }
    
    func test_countryDetails_presentsSheet() {
        
        let store = appStateWithDeepLink()
        let services = mockedServices(store: store)
        let container = DIContainer(appState: store, services: services)
        let sut = CountryDetails(viewModel: .init(container: container, country: Country.mockedData[0]))
        let exp = sut.inspection.inspect(after: 0.1) { view in
            XCTAssertNoThrow(try view.content().list())
            XCTAssertTrue(store.value.routing.countryDetails.detailsSheet)
        }
        ViewHosting.host(view: sut)
        wait(for: [exp], timeout: 2)
    }
}

// MARK: - Setup

private extension DeepLinkUITests {
    
    func appStateWithDeepLink() -> Store<AppState> {
        let countries = Country.mockedData
        var appState = AppState()
        appState.routing.countriesList.countryDetails = countries[0].alpha3Code
        appState.routing.countryDetails.detailsSheet = true
        return Store(appState)
    }
    
<<<<<<< HEAD
    func mockedServices(store: Store<AppState>) -> DIContainer.Services {
        let countriesRepo = MockedCountriesWebRepository()
        countriesRepo.countriesResponse = .success(Country.mockedData)
        let details = Country.Details.Intermediate(capital: "", currencies: [], borders: [])
        countriesRepo.detailsResponse = .success(details)
        let imagesRepo = MockedImageWebRepository()
=======
    func mockedInteractors(store: Store<AppState>) -> DIContainer.Interactors {
        
        let countries = Country.mockedData
>>>>>>> f23d9e98
        let testImage = UIColor.red.image(CGSize(width: 40, height: 40))
        let detailsIntermediate = Country.Details.Intermediate(capital: "", currencies: [], borders: [])
        let details = Country.Details(capital: "", currencies: [], neighbors: [])
        
        let countriesDBRepo = MockedCountriesDBRepository()
        let countriesWebRepo = MockedCountriesWebRepository()
        let imagesRepo = MockedImageWebRepository()
        
        // Mocking successful loading the list of countries:
        countriesDBRepo.hasLoadedCountriesResult = .success(false)
        countriesWebRepo.countriesResponse = .success(countries)
        countriesDBRepo.storeCountriesResult = .success(())
        countriesDBRepo.fetchCountriesResult = .success(countries.lazyList)
        
        // Mocking successful loading the country details:
        countriesDBRepo.fetchCountryDetailsResult = .success(nil)
        countriesWebRepo.detailsResponse = .success(detailsIntermediate)
        countriesDBRepo.storeCountryDetailsResult = .success(details)
        
        // Mocking successful loading of the flag:
        imagesRepo.imageResponse = .success(testImage)
        
<<<<<<< HEAD
        let countriesService = RealCountriesService(webRepository: countriesRepo, appState: store)
        let imagesService = RealImagesService(webRepository: imagesRepo)
        return DIContainer.Services(countriesService: countriesService,
                                       imagesService: imagesService)
=======
        let countriesInteractor = RealCountriesInteractor(webRepository: countriesWebRepo,
                                                          dbRepository: countriesDBRepo,
                                                          appState: store)
        let imagesInteractor = RealImagesInteractor(webRepository: imagesRepo)
        let permissionsInteractor = RealUserPermissionsInteractor(appState: store, openAppSettings: { })
        return DIContainer.Interactors(countriesInteractor: countriesInteractor,
                                       imagesInteractor: imagesInteractor,
                                       userPermissionsInteractor: permissionsInteractor)
>>>>>>> f23d9e98
    }
}<|MERGE_RESOLUTION|>--- conflicted
+++ resolved
@@ -43,7 +43,6 @@
 }
 
 // MARK: - Setup
-
 private extension DeepLinkUITests {
     
     func appStateWithDeepLink() -> Store<AppState> {
@@ -54,18 +53,9 @@
         return Store(appState)
     }
     
-<<<<<<< HEAD
     func mockedServices(store: Store<AppState>) -> DIContainer.Services {
-        let countriesRepo = MockedCountriesWebRepository()
-        countriesRepo.countriesResponse = .success(Country.mockedData)
-        let details = Country.Details.Intermediate(capital: "", currencies: [], borders: [])
-        countriesRepo.detailsResponse = .success(details)
-        let imagesRepo = MockedImageWebRepository()
-=======
-    func mockedInteractors(store: Store<AppState>) -> DIContainer.Interactors {
         
         let countries = Country.mockedData
->>>>>>> f23d9e98
         let testImage = UIColor.red.image(CGSize(width: 40, height: 40))
         let detailsIntermediate = Country.Details.Intermediate(capital: "", currencies: [], borders: [])
         let details = Country.Details(capital: "", currencies: [], neighbors: [])
@@ -88,20 +78,13 @@
         // Mocking successful loading of the flag:
         imagesRepo.imageResponse = .success(testImage)
         
-<<<<<<< HEAD
-        let countriesService = RealCountriesService(webRepository: countriesRepo, appState: store)
+        let countriesService = RealCountriesService(webRepository: countriesWebRepo,
+                                                    dbRepository: countriesDBRepo,
+                                                    appState: store)
         let imagesService = RealImagesService(webRepository: imagesRepo)
+        let permissionService = RealUserPermissionsService(appState: store, openAppSettings: { })
         return DIContainer.Services(countriesService: countriesService,
-                                       imagesService: imagesService)
-=======
-        let countriesInteractor = RealCountriesInteractor(webRepository: countriesWebRepo,
-                                                          dbRepository: countriesDBRepo,
-                                                          appState: store)
-        let imagesInteractor = RealImagesInteractor(webRepository: imagesRepo)
-        let permissionsInteractor = RealUserPermissionsInteractor(appState: store, openAppSettings: { })
-        return DIContainer.Interactors(countriesInteractor: countriesInteractor,
-                                       imagesInteractor: imagesInteractor,
-                                       userPermissionsInteractor: permissionsInteractor)
->>>>>>> f23d9e98
+                                    imagesService: imagesService,
+                                    userPermissionsService: permissionService)
     }
 }