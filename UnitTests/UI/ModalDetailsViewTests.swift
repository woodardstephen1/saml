//
//  ModalDetailsViewTests.swift
//  UnitTests
//
//  Created by Alexey Naumov on 01.11.2019.
//  Copyright © 2019 Alexey Naumov. All rights reserved.
//

import XCTest
import SwiftUI
import ViewInspector
@testable import CountriesSwiftUI

extension ModalDetailsView: Inspectable { }

final class ModalDetailsViewTests: XCTestCase {
    
    let country = Country.mockedData[0]
    
    func modalDetailsView(_ isDisplayed: Binding<Bool>, _ services: DIContainer.Services) -> ModalDetailsView {
        let container = DIContainer(appState: AppState(), services: services)
        let viewModel = ModalDetailsView.ViewModel(
            container: container, country: country, isDisplayed: isDisplayed)
        return ModalDetailsView(viewModel: viewModel)
    }

    func test_modalDetails() {
        let services = DIContainer.Services.mocked(
            imagesService: [.loadImage(country.flag)]
        )
        let isDisplayed = Binding(wrappedValue: true)
        let sut = modalDetailsView(isDisplayed, services)
        let exp = sut.inspection.inspect { view in
<<<<<<< HEAD
            let vStack = try view.navigationView().vStack(0)
            XCTAssertNoThrow(try vStack.hStack(0).view(SVGImageView.self, 1))
            XCTAssertNoThrow(try vStack.button(1))
            services.verify()
=======
            XCTAssertNoThrow(try view.find(SVGImageView.self))
            XCTAssertNoThrow(try view.find(button: "Close"))
            interactors.verify()
>>>>>>> e421fed0
        }
        ViewHosting.host(view: sut)
        wait(for: [exp], timeout: 2)
    }
    
    func test_modalDetails_close() {
        let services = DIContainer.Services.mocked(
            imagesService: [.loadImage(country.flag)]
        )
        let isDisplayed = Binding(wrappedValue: true)
        let sut = modalDetailsView(isDisplayed, services)
        let exp = sut.inspection.inspect { view in
            XCTAssertTrue(isDisplayed.wrappedValue)
            try view.find(button: "Close").tap()
            XCTAssertFalse(isDisplayed.wrappedValue)
            services.verify()
        }
        ViewHosting.host(view: sut)
        wait(for: [exp], timeout: 2)
    }
    
    func test_modalDetails_close_localization() throws {
        let services = DIContainer.Services.mocked(
            imagesService: [.loadImage(country.flag)]
        )
        let isDisplayed = Binding(wrappedValue: true)
<<<<<<< HEAD
        let sut = modalDetailsView(isDisplayed, services)
        let button = try sut.inspect().navigationView().vStack(0).button(1)
        let labelText = try button.labelView().text()
=======
        let sut = ModalDetailsView(country: Country.mockedData[0], isDisplayed: isDisplayed)
        let labelText = try sut.inspect().find(text: "Close")
>>>>>>> e421fed0
        XCTAssertEqual(try labelText.string(), "Close")
        XCTAssertEqual(try labelText.string(locale: Locale(identifier: "fr")), "Fermer")
    }
}<|MERGE_RESOLUTION|>--- conflicted
+++ resolved
@@ -31,16 +31,9 @@
         let isDisplayed = Binding(wrappedValue: true)
         let sut = modalDetailsView(isDisplayed, services)
         let exp = sut.inspection.inspect { view in
-<<<<<<< HEAD
-            let vStack = try view.navigationView().vStack(0)
-            XCTAssertNoThrow(try vStack.hStack(0).view(SVGImageView.self, 1))
-            XCTAssertNoThrow(try vStack.button(1))
-            services.verify()
-=======
             XCTAssertNoThrow(try view.find(SVGImageView.self))
             XCTAssertNoThrow(try view.find(button: "Close"))
-            interactors.verify()
->>>>>>> e421fed0
+            services.verify()
         }
         ViewHosting.host(view: sut)
         wait(for: [exp], timeout: 2)
@@ -67,14 +60,8 @@
             imagesService: [.loadImage(country.flag)]
         )
         let isDisplayed = Binding(wrappedValue: true)
-<<<<<<< HEAD
         let sut = modalDetailsView(isDisplayed, services)
-        let button = try sut.inspect().navigationView().vStack(0).button(1)
-        let labelText = try button.labelView().text()
-=======
-        let sut = ModalDetailsView(country: Country.mockedData[0], isDisplayed: isDisplayed)
         let labelText = try sut.inspect().find(text: "Close")
->>>>>>> e421fed0
         XCTAssertEqual(try labelText.string(), "Close")
         XCTAssertEqual(try labelText.string(locale: Locale(identifier: "fr")), "Fermer")
     }
