//
//  CountriesListTests.swift
//  UnitTests
//
//  Created by Alexey Naumov on 01.11.2019.
//  Copyright © 2019 Alexey Naumov. All rights reserved.
//

import XCTest
import ViewInspector
@testable import CountriesSwiftUI

extension CountriesList: Inspectable { }
extension ActivityIndicatorView: Inspectable { }
extension CountryCell: Inspectable { }
extension ErrorView: Inspectable { }

final class CountriesListTests: XCTestCase {

    func test_countries_notRequested() {
        let container = DIContainer(appState: AppState(), services:
            .mocked(
                countriesService: [.loadCountries(search: "", locale: .current)]
            ))
        let sut = CountriesList(viewModel: .init(container: container, countries: .notRequested))
        let exp = sut.inspection.inspect { view in
            XCTAssertNoThrow(try view.content().text())
            XCTAssertEqual(container.appState.value, AppState())
            container.services.verify()
        }
        ViewHosting.host(view: sut)
        wait(for: [exp], timeout: 2)
    }
    
    func test_countries_isLoading_initial() {
        let container = DIContainer(appState: AppState(), services: .mocked())
        let sut = CountriesList(viewModel: .init(container: container, countries:
            .isLoading(last: nil, cancelBag: CancelBag())))
        let exp = sut.inspection.inspect { view in
            let content = try view.content()
            XCTAssertNoThrow(try content.view(ActivityIndicatorView.self))
            XCTAssertEqual(container.appState.value, AppState())
            container.services.verify()
        }
        ViewHosting.host(view: sut)
        wait(for: [exp], timeout: 2)
    }
    
    func test_countries_isLoading_refresh() {
        let container = DIContainer(appState: AppState(), services: .mocked())
        let sut = CountriesList(viewModel: .init(container: container, countries:
            .isLoading(last: Country.mockedData.lazyList, cancelBag: CancelBag())))
        let exp = sut.inspection.inspect { view in
            let content = try view.content()
            XCTAssertNoThrow(try content.find(SearchBar.self))
            XCTAssertNoThrow(try content.find(ActivityIndicatorView.self))
            let cell = try content.find(CountryCell.self).actualView()
            XCTAssertEqual(cell.country, Country.mockedData[0])
            XCTAssertEqual(container.appState.value, AppState())
            container.services.verify()
        }
        ViewHosting.host(view: sut)
        wait(for: [exp], timeout: 2)
    }
    
    func test_countries_loaded() {
        let container = DIContainer(appState: AppState(), services: .mocked())
        let sut = CountriesList(viewModel: .init(container: container, countries:
            .loaded(Country.mockedData.lazyList)))
        let exp = sut.inspection.inspect { view in
            let content = try view.content()
            XCTAssertNoThrow(try content.find(SearchBar.self))
            XCTAssertThrowsError(try content.find(ActivityIndicatorView.self))
            let cell = try content.find(CountryCell.self).actualView()
            XCTAssertEqual(cell.country, Country.mockedData[0])
            XCTAssertEqual(container.appState.value, AppState())
            container.services.verify()
        }
        ViewHosting.host(view: sut)
        wait(for: [exp], timeout: 2)
    }
    
    func test_countries_failed() {
        let container = DIContainer(appState: AppState(), services: .mocked())
        let sut = CountriesList(viewModel: .init(container: container, countries:
            .failed(NSError.test)))
        let exp = sut.inspection.inspect { view in
            XCTAssertNoThrow(try view.content().view(ErrorView.self))
            XCTAssertEqual(container.appState.value, AppState())
            container.services.verify()
        }
        ViewHosting.host(view: sut)
        wait(for: [exp], timeout: 2)
    }
    
    func test_countries_failed_retry() {
        let container = DIContainer(appState: AppState(), services: .mocked(
            countriesService: [.loadCountries(search: "", locale: .current)]
        ))
        let sut = CountriesList(viewModel: .init(container: container, countries:
            .failed(NSError.test)))
        let exp = sut.inspection.inspect { view in
            let errorView = try view.content().view(ErrorView.self)
            try errorView.vStack().button(2).tap()
            XCTAssertEqual(container.appState.value, AppState())
            container.services.verify()
        }
        ViewHosting.host(view: sut)
        wait(for: [exp], timeout: 2)
    }
    
    func test_countries_navigation_to_details() {
        let countries = Country.mockedData
        let container = DIContainer(appState: AppState(), services: .mocked(
            countriesService: [.loadCountryDetails(countries[0])]
        ))
        XCTAssertNil(container.appState.value.routing.countriesList.countryDetails)
        let sut = CountriesList(viewModel: .init(container: container, countries:
            .loaded(countries.lazyList)))
        let exp = sut.inspection.inspect { view in
            let firstCountryRow = try view.content().find(ViewType.NavigationLink.self)
            try firstCountryRow.activate()
            let selected = container.appState.value.routing.countriesList.countryDetails
            XCTAssertEqual(selected, countries[0].alpha3Code)
            _ = try firstCountryRow.find(where: { try $0.callOnAppear(); return true })
            container.services.verify()
        }
        ViewHosting.host(view: sut)
        wait(for: [exp], timeout: 2)
    }
}

final class LocalizationTests: XCTestCase {
    func test_country_localized_name() {
        let sut = Country(name: "Abc", translations: ["fr": "Xyz"], population: 0, flag: nil, alpha3Code: "")
        let locale = Locale(identifier: "fr")
        XCTAssertEqual(sut.name(locale: locale), "Xyz")
    }
    
    func test_string_for_locale() throws {
        let sut = "Countries".localized(Locale(identifier: "fr"))
        XCTAssertEqual(sut, "Des pays")
    }
}

// MARK: - CountriesList inspection helper
extension InspectableView where View == ViewType.View<CountriesList> {
    func content() throws -> InspectableView<ViewType.AnyView> {
<<<<<<< HEAD
        return try geometryReader().navigationView()
            .navigationBarItems(0).anyView()
=======
        return try find(ViewType.AnyView.self)
>>>>>>> 578c6f60
    }
}<|MERGE_RESOLUTION|>--- conflicted
+++ resolved
@@ -146,11 +146,6 @@
 // MARK: - CountriesList inspection helper
 extension InspectableView where View == ViewType.View<CountriesList> {
     func content() throws -> InspectableView<ViewType.AnyView> {
-<<<<<<< HEAD
-        return try geometryReader().navigationView()
-            .navigationBarItems(0).anyView()
-=======
         return try find(ViewType.AnyView.self)
->>>>>>> 578c6f60
     }
 }