//
//  CountriesListTests.swift
//  UnitTests
//
//  Created by Alexey Naumov on 01.11.2019.
//  Copyright © 2019 Alexey Naumov. All rights reserved.
//

import XCTest
import ViewInspector
@testable import CountriesSwiftUI

final class CountriesListTests: XCTestCase {

    func test_countries_notRequested() {
        let container = DIContainer(appState: AppState(), services:
            .mocked(
                countriesService: [.loadCountries(search: "", locale: .current)]
            ))
        let sut = CountriesList(viewModel: .init(container: container, countries: .notRequested))
        let exp = sut.inspection.inspect { view in
            XCTAssertNoThrow(try view.content().text(0))
            XCTAssertEqual(container.appState.value, AppState())
            container.services.verify()
        }
        ViewHosting.host(view: sut)
        wait(for: [exp], timeout: 2)
    }
    
    func test_countries_isLoading_initial() {
        let container = DIContainer(appState: AppState(), services: .mocked())
        let sut = CountriesList(viewModel: .init(container: container, countries:
            .isLoading(last: nil, cancelBag: CancelBag())))
        let exp = sut.inspection.inspect { view in
            let content = try view.content()
            XCTAssertNoThrow(try content.find(ActivityIndicatorView.self))
            XCTAssertEqual(container.appState.value, AppState())
            container.services.verify()
        }
        ViewHosting.host(view: sut)
        wait(for: [exp], timeout: 2)
    }
    
    func test_countries_isLoading_refresh() {
        let container = DIContainer(appState: AppState(), services: .mocked())
        let sut = CountriesList(viewModel: .init(container: container, countries:
            .isLoading(last: Country.mockedData.lazyList, cancelBag: CancelBag())))
        let exp = sut.inspection.inspect { view in
            let content = try view.content()
            XCTAssertNoThrow(try content.find(SearchBar.self))
            XCTAssertNoThrow(try content.find(ActivityIndicatorView.self))
            let cell = try content.find(CountryCell.self).actualView()
            XCTAssertEqual(cell.country, Country.mockedData[0])
            XCTAssertEqual(container.appState.value, AppState())
            container.services.verify()
        }
        ViewHosting.host(view: sut)
        wait(for: [exp], timeout: 2)
    }
    
    func test_countries_loaded() {
        let container = DIContainer(appState: AppState(), services: .mocked())
        let sut = CountriesList(viewModel: .init(container: container, countries:
            .loaded(Country.mockedData.lazyList)))
        let exp = sut.inspection.inspect { view in
            let content = try view.content()
            XCTAssertNoThrow(try content.find(SearchBar.self))
            XCTAssertThrowsError(try content.find(ActivityIndicatorView.self))
            let cell = try content.find(CountryCell.self).actualView()
            XCTAssertEqual(cell.country, Country.mockedData[0])
            XCTAssertEqual(container.appState.value, AppState())
            container.services.verify()
        }
        ViewHosting.host(view: sut)
        wait(for: [exp], timeout: 2)
    }
    
    func test_countries_failed() {
        let container = DIContainer(appState: AppState(), services: .mocked())
        let sut = CountriesList(viewModel: .init(container: container, countries:
            .failed(NSError.test)))
        let exp = sut.inspection.inspect { view in
            XCTAssertNoThrow(try view.content().view(ErrorView.self, 0))
            XCTAssertEqual(container.appState.value, AppState())
            container.services.verify()
        }
        ViewHosting.host(view: sut)
        wait(for: [exp], timeout: 2)
    }
    
    func test_countries_failed_retry() {
<<<<<<< HEAD
        let container = DIContainer(appState: AppState(), services: .mocked(
            countriesService: [.loadCountries(search: "", locale: .current)]
=======
        let container = DIContainer(appState: AppState(), interactors: .mocked(
            countriesInteractor: [.loadCountries(search: "", locale: Locale(identifier: ""))]
>>>>>>> 000eb38c
        ))
        let sut = CountriesList(viewModel: .init(container: container, countries:
            .failed(NSError.test)))
        let exp = sut.inspection.inspect { view in
            let errorView = try view.content().view(ErrorView.self, 0)
            try errorView.vStack().button(2).tap()
            XCTAssertEqual(container.appState.value, AppState())
            container.services.verify()
        }
        ViewHosting.host(view: sut)
        wait(for: [exp], timeout: 2)
    }
    
    func test_countries_navigation_to_details() {
        let countries = Country.mockedData
        let container = DIContainer(appState: AppState(), services: .mocked(
            countriesService: [.loadCountryDetails(countries[0])]
        ))
        XCTAssertNil(container.appState.value.routing.countriesList.countryDetails)
        let sut = CountriesList(viewModel: .init(container: container, countries:
            .loaded(countries.lazyList)))
        let exp = sut.inspection.inspect { view in
            let firstCountryRow = try view.content().find(ViewType.NavigationLink.self)
            try firstCountryRow.activate()
            let selected = container.appState.value.routing.countriesList.countryDetails
            XCTAssertEqual(selected, countries[0].alpha3Code)
            _ = try firstCountryRow.find(where: { try $0.callOnAppear(); return true })
            container.services.verify()
        }
        ViewHosting.host(view: sut)
        wait(for: [exp], timeout: 2)
    }
}

final class LocalizationTests: XCTestCase {
    func test_country_localized_name() {
        let sut = Country(name: "Abc", translations: ["fr": "Xyz"], population: 0, flag: nil, alpha3Code: "")
        let locale = Locale(identifier: "fr")
        XCTAssertEqual(sut.name(locale: locale), "Xyz")
    }
    
    func test_string_for_locale() throws {
        let sut = "Countries".localized(Locale(identifier: "fr"))
        XCTAssertEqual(sut, "Des pays")
    }
}

// MARK: - CountriesList inspection helper
extension InspectableView where View == ViewType.View<CountriesList> {
    func content() throws -> InspectableView<ViewType.NavigationView> {
        return try geometryReader().navigationView()
    }
}<|MERGE_RESOLUTION|>--- conflicted
+++ resolved
@@ -89,13 +89,8 @@
     }
     
     func test_countries_failed_retry() {
-<<<<<<< HEAD
         let container = DIContainer(appState: AppState(), services: .mocked(
-            countriesService: [.loadCountries(search: "", locale: .current)]
-=======
-        let container = DIContainer(appState: AppState(), interactors: .mocked(
-            countriesInteractor: [.loadCountries(search: "", locale: Locale(identifier: ""))]
->>>>>>> 000eb38c
+            countriesService: [.loadCountries(search: "", locale: Locale(identifier: ""))]
         ))
         let sut = CountriesList(viewModel: .init(container: container, countries:
             .failed(NSError.test)))
