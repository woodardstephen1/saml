//
//  SVGImageViewTests.swift
//  UnitTests
//
//  Created by Alexey Naumov on 10.11.2019.
//  Copyright © 2019 Alexey Naumov. All rights reserved.
//

import XCTest
import SwiftUI
import ViewInspector
@testable import CountriesSwiftUI

extension SVGImageView: Inspectable { }

final class SVGImageViewTests: XCTestCase {

    let url = URL(string: "https://test.com/test.png")!
    
    func svgImageView(_ image: Loadable<UIImage>,
                      _ services: DIContainer.Services) -> SVGImageView {
        let container = DIContainer(appState: AppState(), services: services)
        let viewModel = SVGImageView.ViewModel(
            container: container, imageURL: url, image: image)
        return SVGImageView(viewModel: viewModel)
    }

    func test_imageView_notRequested() {
        let services = DIContainer.Services.mocked(
            imagesService: [.loadImage(url)])
        let sut = svgImageView(.notRequested, services)
        let exp = sut.inspection.inspect { view in
<<<<<<< HEAD
            XCTAssertNoThrow(try view.anyView().text())
            services.verify()
=======
            XCTAssertNoThrow(try view.find(text: ""))
            interactors.verify()
>>>>>>> e421fed0
        }
        ViewHosting.host(view: sut)
        wait(for: [exp], timeout: 2)
    }
    
    func test_imageView_isLoading_initial() {
        let services = DIContainer.Services.mocked()
        let sut = svgImageView(.isLoading(last: nil, cancelBag: CancelBag()), services)
        let exp = sut.inspection.inspect { view in
<<<<<<< HEAD
            XCTAssertNoThrow(try view.anyView().view(ActivityIndicatorView.self))
            services.verify()
=======
            XCTAssertNoThrow(try view.find(ActivityIndicatorView.self))
            interactors.verify()
>>>>>>> e421fed0
        }
        ViewHosting.host(view: sut)
        wait(for: [exp], timeout: 2)
    }
    
    func test_imageView_isLoading_refresh() {
        let services = DIContainer.Services.mocked()
        let image = UIColor.red.image(CGSize(width: 10, height: 10))
        let sut = svgImageView(.isLoading(last: image, cancelBag: CancelBag()), services)
        let exp = sut.inspection.inspect { view in
<<<<<<< HEAD
            XCTAssertNoThrow(try view.anyView().view(ActivityIndicatorView.self))
            services.verify()
=======
            XCTAssertNoThrow(try view.find(ActivityIndicatorView.self))
            interactors.verify()
>>>>>>> e421fed0
        }
        ViewHosting.host(view: sut)
        wait(for: [exp], timeout: 2)
    }
    
    func test_imageView_loaded() {
        let services = DIContainer.Services.mocked()
        let image = UIColor.red.image(CGSize(width: 10, height: 10))
        let sut = svgImageView(.loaded(image), services)
        let exp = sut.inspection.inspect { view in
            let loadedImage = try view.find(ViewType.Image.self).uiImage()
            XCTAssertEqual(loadedImage, image)
            services.verify()
        }
        ViewHosting.host(view: sut)
        wait(for: [exp], timeout: 3)
    }
    
    func test_imageView_failed() {
        let services = DIContainer.Services.mocked()
        let sut = svgImageView(.failed(NSError.test), services)
        let exp = sut.inspection.inspect { view in
<<<<<<< HEAD
            let message = try view.anyView().text().string()
            XCTAssertEqual(message, "Unable to load image")
            services.verify()
=======
            XCTAssertNoThrow(try view.find(text: "Unable to load image"))
            interactors.verify()
>>>>>>> e421fed0
        }
        ViewHosting.host(view: sut)
        wait(for: [exp], timeout: 2)
    }
}<|MERGE_RESOLUTION|>--- conflicted
+++ resolved
@@ -30,13 +30,8 @@
             imagesService: [.loadImage(url)])
         let sut = svgImageView(.notRequested, services)
         let exp = sut.inspection.inspect { view in
-<<<<<<< HEAD
-            XCTAssertNoThrow(try view.anyView().text())
+            XCTAssertNoThrow(try view.find(text: ""))
             services.verify()
-=======
-            XCTAssertNoThrow(try view.find(text: ""))
-            interactors.verify()
->>>>>>> e421fed0
         }
         ViewHosting.host(view: sut)
         wait(for: [exp], timeout: 2)
@@ -46,13 +41,8 @@
         let services = DIContainer.Services.mocked()
         let sut = svgImageView(.isLoading(last: nil, cancelBag: CancelBag()), services)
         let exp = sut.inspection.inspect { view in
-<<<<<<< HEAD
-            XCTAssertNoThrow(try view.anyView().view(ActivityIndicatorView.self))
+            XCTAssertNoThrow(try view.find(ActivityIndicatorView.self))
             services.verify()
-=======
-            XCTAssertNoThrow(try view.find(ActivityIndicatorView.self))
-            interactors.verify()
->>>>>>> e421fed0
         }
         ViewHosting.host(view: sut)
         wait(for: [exp], timeout: 2)
@@ -63,13 +53,8 @@
         let image = UIColor.red.image(CGSize(width: 10, height: 10))
         let sut = svgImageView(.isLoading(last: image, cancelBag: CancelBag()), services)
         let exp = sut.inspection.inspect { view in
-<<<<<<< HEAD
-            XCTAssertNoThrow(try view.anyView().view(ActivityIndicatorView.self))
+            XCTAssertNoThrow(try view.find(ActivityIndicatorView.self))
             services.verify()
-=======
-            XCTAssertNoThrow(try view.find(ActivityIndicatorView.self))
-            interactors.verify()
->>>>>>> e421fed0
         }
         ViewHosting.host(view: sut)
         wait(for: [exp], timeout: 2)
@@ -92,14 +77,8 @@
         let services = DIContainer.Services.mocked()
         let sut = svgImageView(.failed(NSError.test), services)
         let exp = sut.inspection.inspect { view in
-<<<<<<< HEAD
-            let message = try view.anyView().text().string()
-            XCTAssertEqual(message, "Unable to load image")
+            XCTAssertNoThrow(try view.find(text: "Unable to load image"))
             services.verify()
-=======
-            XCTAssertNoThrow(try view.find(text: "Unable to load image"))
-            interactors.verify()
->>>>>>> e421fed0
         }
         ViewHosting.host(view: sut)
         wait(for: [exp], timeout: 2)
